--- conflicted
+++ resolved
@@ -204,20 +204,12 @@
             return result, local_vars
 
         except Exception as e:
-<<<<<<< HEAD
-             return f"代码执行时发生错误: {str(e)}", {}
-=======
             return f"代码执行时发生错误: {str(e)}", {}
->>>>>>> 901146ff
 
         finally:
             # 恢复标准输出和标准错误
             sys.stdout = sys.__stdout__
-<<<<<<< HEAD
-            sys.stderr = sys.__stderr__ 
-=======
             sys.stderr = sys.__stderr__
->>>>>>> 901146ff
         
     @error_handler
     def validate_code(self, code: str) -> bool:
